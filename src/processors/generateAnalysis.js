import { openai } from '../services/openai.js';
import { getPrompt } from '../prompts/debatePrompts.js';
import { debateResponseFormat } from '../prompts/debatePrompts.js';
import logger from '../utils/logger.js';

function estimateTokens(text) {
  // Rough estimate: average English word is ~1.3 tokens
  // Add 20% buffer for special characters and formatting
  return Math.ceil(text.split(/\s+/).length * 1.3 * 1.2);
}

function trimDebateContext(context, maxTokens = 120000) {
  const estimatedTokens = estimateTokens(context);
  
  if (estimatedTokens <= maxTokens) {
    return context;
  }

  logger.debug('Trimming debate context:', {
    estimatedTokens,
    maxTokens,
    reductionNeeded: estimatedTokens - maxTokens
  });

  // Split into sections (usually divided by speaker)
  const sections = context.split(/(?=\*\*[^*]+\*\*)/);
  
  // Keep introduction and important sections
  const intro = sections[0];
  sections.shift();

  // Calculate estimated tokens for intro
  const introTokens = estimateTokens(intro);
  
  // Prioritize sections with key indicators
  const prioritizedSections = sections.map(section => {
    const priority = calculateSectionPriority(section);
    return { 
      section, 
      priority, 
      tokens: estimateTokens(section)
    };
  }).sort((a, b) => b.priority - a.priority);

  // Build trimmed context
  let trimmedContext = intro;
  let currentTokens = introTokens;

  for (const { section, tokens } of prioritizedSections) {
    if (currentTokens + tokens <= maxTokens) {
      trimmedContext += section;
      currentTokens += tokens;
    } else {
      break;
    }
  }

  logger.debug('Trimmed debate context:', {
    estimatedFinalTokens: estimateTokens(trimmedContext),
    sectionsKept: trimmedContext.split(/(?=\*\*[^*]+\*\*)/).length,
    originalSections: sections.length
  });

  return trimmedContext;
}

function calculateSectionPriority(section) {
  let priority = 0;
  
  // Prioritize ministerial responses
  if (/Minister|Secretary/.test(section)) priority += 5;
  
  // Prioritize sections with data
  if (/[0-9]+%|£[0-9]+|billion|million/.test(section)) priority += 3;
  
  // Prioritize policy discussions
  if (/policy|legislation|amendment|bill/i.test(section)) priority += 2;
  
  // Prioritize questions and responses
  if (/\?/.test(section)) priority += 1;
  
  return priority;
}

export async function generateAnalysis(debate, uniqueSpeakers = []) {
  try {
    // Validate inputs
    if (!debate || !debate.context) {
      throw new Error('Invalid debate input');
    }

    // Add minimum content validation
    if (debate.context.split(/\s+/).length < 50) {
      logger.warn('Debate content too short for meaningful analysis');
    }

    logger.debug('Generating analysis for debate:', {
      id: debate.id,
      contextLength: debate.context.length,
      speakerCount: uniqueSpeakers.length
    });

    // Trim context if needed
    const trimmedContext = trimDebateContext(debate.context);
    
    // Update debate object with trimmed context
    const processedDebate = {
      ...debate,
      context: trimmedContext
    };

    const contextWords = trimmedContext.split(/\s+/).length;
    const speakerCount = uniqueSpeakers?.length || 0;
    
    // Estimate max tokens needed
    const maxTokens = Math.min(4096, Math.floor(
      Math.max(800, (contextWords * 0.75) + (speakerCount * 150))
    ));

<<<<<<< HEAD
    // Generate the prompt
    const prompt = getPrompt(processedDebate, uniqueSpeakers);
=======
    if (contextWords < 50) {
      logger.warn('Debate content too short for meaningful analysis');
      return null;
    }

    console.log(maxTokens)
>>>>>>> 8bc6eb96

    const completion = await openai.chat.completions.create({
      model: 'gpt-4o',
      messages: [{
        role: 'user',
        content: prompt
      }],
      max_tokens: maxTokens,
      response_format: debateResponseFormat()
    });

    // Add error handling and logging for JSON parsing
    let analysisContent;
    try {
      const rawContent = completion.choices[0].message.content;
      logger.debug('Raw API response:', rawContent);
      
      // Add validation check
      if (!rawContent || typeof rawContent !== 'string') {
        throw new Error('Invalid API response format');
      }
      
      // Verify the response appears to be complete JSON
      if (!rawContent.trim().endsWith('}')) {
        throw new Error('Incomplete JSON response');
      }
      
      analysisContent = JSON.parse(rawContent);
    } catch (parseError) {
      logger.error('JSON parsing failed:', {
        error: parseError.message,
        rawContent: completion.choices[0].message.content
      });
      throw new Error(`Failed to parse API response: ${parseError.message}`);
    }
    
    return {
      analysis: analysisContent.analysis,
      speaker_points: analysisContent.speaker_points,
<<<<<<< HEAD
      custom_id: debate.ext_id,
      _debug: {
        prompt,
        raw_response: analysisContent
      }
=======
      custom_id: debate.ext_id
>>>>>>> 8bc6eb96
    };

  } catch (error) {
    error.prompt = getPrompt(debate, uniqueSpeakers);
    error.raw_response = error.raw_response || null;
    
    logger.error('Failed to generate analysis:', {
      error: error.message,
      debateId: debate.id,
      speakerCount: uniqueSpeakers.length
    });
    throw error;
  }
}<|MERGE_RESOLUTION|>--- conflicted
+++ resolved
@@ -117,17 +117,12 @@
       Math.max(800, (contextWords * 0.75) + (speakerCount * 150))
     ));
 
-<<<<<<< HEAD
-    // Generate the prompt
-    const prompt = getPrompt(processedDebate, uniqueSpeakers);
-=======
     if (contextWords < 50) {
       logger.warn('Debate content too short for meaningful analysis');
       return null;
     }
 
     console.log(maxTokens)
->>>>>>> 8bc6eb96
 
     const completion = await openai.chat.completions.create({
       model: 'gpt-4o',
@@ -167,15 +162,7 @@
     return {
       analysis: analysisContent.analysis,
       speaker_points: analysisContent.speaker_points,
-<<<<<<< HEAD
-      custom_id: debate.ext_id,
-      _debug: {
-        prompt,
-        raw_response: analysisContent
-      }
-=======
       custom_id: debate.ext_id
->>>>>>> 8bc6eb96
     };
 
   } catch (error) {
